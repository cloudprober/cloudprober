// Copyright 2017-2025 The Cloudprober Authors.
//
// Licensed under the Apache License, Version 2.0 (the "License");
// you may not use this file except in compliance with the License.
// You may obtain a copy of the License at
//
//      http://www.apache.org/licenses/LICENSE-2.0
//
// Unless required by applicable law or agreed to in writing, software
// distributed under the License is distributed on an "AS IS" BASIS,
// WITHOUT WARRANTIES OR CONDITIONS OF ANY KIND, either express or implied.
// See the License for the specific language governing permissions and
// limitations under the License.

/*
Package dns implements a DNS prober. It sends UDP DNS queries to a list of
targets and reports statistics on queries sent, queries received, and latency
experienced.

This prober uses the DNS library in /third_party/golang/dns/dns to construct,
send, and receive DNS messages. Every message is sent on a different UDP port.
Queries to each target are sent in parallel.
*/
package dns

import (
	"context"
	"errors"
	"fmt"
	"log/slog"
	"net"
	"strconv"
	"strings"
	"sync"
	"time"

	"github.com/cloudprober/cloudprober/internal/validators"
	"github.com/cloudprober/cloudprober/logger"
	"github.com/cloudprober/cloudprober/metrics"
	"github.com/cloudprober/cloudprober/probes/common/sched"
	configpb "github.com/cloudprober/cloudprober/probes/dns/proto"
	"github.com/cloudprober/cloudprober/probes/options"
	"github.com/cloudprober/cloudprober/targets/endpoint"
	"github.com/miekg/dns"
)

const defaultPort = 53

// Client provides a DNS client interface for required functionality.
// This makes it possible to mock.
type Client interface {
	ExchangeContext(context.Context, *dns.Msg, string) (*dns.Msg, time.Duration, error)
	setTimeout(time.Duration)
	setSourceIP(net.IP)
	setDNSProto(configpb.DNSProto)
}

// ClientImpl is a concrete DNS client that can be instantiated.
type clientImpl struct {
	dns.Client
}

// setTimeout allows write-access to the underlying Timeout variable.
func (c *clientImpl) setTimeout(d time.Duration) {
	c.Timeout = d
}

// setSourceIP allows write-access to the underlying ReadTimeout variable.
func (c *clientImpl) setSourceIP(ip net.IP) {
	c.Dialer = &net.Dialer{
		LocalAddr: &net.UDPAddr{IP: ip},
	}
}

// setDNSProto sets the DNS transport protocol to use.
func (c *clientImpl) setDNSProto(proto configpb.DNSProto) {
	switch proto {
	case configpb.DNSProto_UDP:
		c.Net = "udp"
	case configpb.DNSProto_TCP:
		c.Net = "tcp"
	case configpb.DNSProto_TCP_TLS:
		c.Net = "tcp-tls"
	}
}

// Probe holds aggregate information about all probe runs, per-target.
type Probe struct {
	name string
	opts *options.Options
	c    *configpb.ProbeConf
	l    *logger.Logger

	// book-keeping params
	targets    []endpoint.Endpoint
	queryType  uint16
	queryClass uint16
	fqdn       string
	client     Client
}

// probeRunResult captures the results of a single probe run. The way we work with
// stats makes sure that probeRunResult and its fields are not accessed concurrently
// (see documentation with statsKeeper below). That's the reason we use metrics.Int
// types instead of metrics.AtomicInt.
type probeRunResult struct {
	total             metrics.Int
	success           metrics.Int
	latency           metrics.LatencyValue
	timeouts          metrics.Int
	validationFailure *metrics.Map[int64]
}

func (p *Probe) newResult() sched.ProbeResult {
	result := &probeRunResult{}

	if p.opts.Validators != nil {
		result.validationFailure = validators.ValidationFailureMap(p.opts.Validators)
	}

	if p.opts.LatencyDist != nil {
		result.latency = p.opts.LatencyDist.CloneDist()
	} else {
		result.latency = metrics.NewFloat(0)
	}

	return result
}

// Metrics converts probeRunResult into metrics.EventMetrics object
func (prr probeRunResult) Metrics(ts time.Time, _ int64, opts *options.Options) []*metrics.EventMetrics {
	em := metrics.NewEventMetrics(ts).
		AddMetric("total", &prr.total).
		AddMetric("success", &prr.success).
		AddMetric(opts.LatencyMetricName, prr.latency.Clone()).
		AddMetric("timeouts", &prr.timeouts).
		AddLabel("ptype", "dns")

	if prr.validationFailure != nil {
		em.AddMetric("validation_failure", prr.validationFailure)
	}

	return []*metrics.EventMetrics{em}
}

// Init initializes the probe with the given params.
func (p *Probe) Init(name string, opts *options.Options) error {
	c, ok := opts.ProbeConf.(*configpb.ProbeConf)
	if !ok {
		return errors.New("no dns config")
	}

	p.c = c
	if p.c == nil {
		p.c = &configpb.ProbeConf{}
	}

	p.name = name
	p.opts = opts
	if p.l = opts.Logger; p.l == nil {
		p.l = &logger.Logger{}
	}

	totalDuration := time.Duration(p.c.GetRequestsIntervalMsec()*p.c.GetRequestsPerProbe())*time.Millisecond + p.opts.Timeout
	if totalDuration > p.opts.Interval {
		return fmt.Errorf("invalid config - executing all requests will take "+
			"longer than the probe interval, i.e. "+
			"requests_per_probe*requests_interval_msec + timeout (%s) > interval (%s)",
			totalDuration, p.opts.Interval)
	}

	p.targets = p.opts.Targets.ListEndpoints()

	queryType := p.c.GetQueryType()
	if queryType == configpb.QueryType_NONE || int32(queryType) >= int32(dns.TypeReserved) {
		return fmt.Errorf("dns_probe(%v): invalid query type %v", name, queryType)
	}
	p.queryType = uint16(queryType)
	p.queryClass = uint16(p.c.GetQueryClass())
	p.fqdn = dns.Fqdn(p.c.GetResolvedDomain())

	// I believe the client is safe for concurrent use by multiple goroutines
	// (although the documentation doesn't explicitly say so). It uses locks
	// internally and the underlying net.Conn declares that multiple goroutines
	// may invoke methods on a net.Conn simultaneously.
	p.client = new(clientImpl)
	if p.opts.SourceIP != nil {
		p.client.setSourceIP(p.opts.SourceIP)
	}

	// We need it even with context because DNS client uses the lower of this
	// timeout which is 2s by default, and context timeout, so if context
	// timeout is 5s, DNS query will timeout in 2s even though context timeout
	// is 5s.
	p.client.setTimeout(p.opts.Timeout)
	// Set DNS Protocol to use
	p.client.setDNSProto(p.c.GetDnsProto())

	return nil
}

// Return true if the underlying error indicates a dns.Client timeout.
// In our case, we're using the ReadTimeout- time until response is read.
func isClientTimeout(err error) bool {
	e, ok := err.(*net.OpError)
	return ok && e != nil && e.Timeout()
}

// validateResponse checks status code and answer section for correctness and
// returns true if the response is valid. In case of validation failures, it
// also updates the result structure.
<<<<<<< HEAD
func (p *Probe) validateResponse(resp *dns.Msg, target string, result *probeRunResult, l *logger.Logger) bool {
	if resp == nil || resp.Rcode != dns.RcodeSuccess {
		l.Warning("error in response %v", resp.String())
=======
func (p *Probe) validateResponse(resp *dns.Msg, result *probeRunResult, l *logger.Logger) bool {
	if resp == nil || resp.Rcode != dns.RcodeSuccess {
		l.Error("error in response %v", resp.String())
>>>>>>> f387ed33
		return false
	}

	// Validate number of answers in response.
	// TODO: Move this logic to validators.
	minAnswers := p.c.GetMinAnswers()
	if minAnswers > 0 && uint32(len(resp.Answer)) < minAnswers {
<<<<<<< HEAD
		l.Warningf("too few answers - got %d want %d.\n\tAnswerBlock: %v", len(resp.Answer), minAnswers, resp.Answer)
=======
		l.Errorf("too few answers - got %d want %d.\n\tAnswerBlock: %v", len(resp.Answer), minAnswers, resp.Answer)
>>>>>>> f387ed33
		return false
	}

	if p.opts.Validators != nil {
		answers := []string{}
		for _, rr := range resp.Answer {
			if rr != nil {
				answers = append(answers, rr.String())
			}
		}
		respBytes := []byte(strings.Join(answers, "\n"))

		failedValidations := validators.RunValidators(p.opts.Validators, &validators.Input{ResponseBody: respBytes}, result.validationFailure, l)
		if len(failedValidations) > 0 {
			l.Error("failed validations: ", strings.Join(failedValidations, ","))
			return false
		}
	}

	return true
}

func (p *Probe) doDNSRequest(ctx context.Context, target string, result *probeRunResult, resultMu *sync.Mutex) {
	l := p.l.WithAttributes(slog.String("target", target))

	// Generate a new question for each probe so transaction IDs aren't repeated.
	msg := new(dns.Msg)
	msg.SetQuestion(p.fqdn, p.queryType)
	msg.Question[0].Qclass = p.queryClass

	resp, latency, err := p.client.ExchangeContext(ctx, msg, target)

	if resultMu != nil {
		resultMu.Lock()
		defer resultMu.Unlock()
	}

	if err != nil {
		if isClientTimeout(err) {
<<<<<<< HEAD
			l.Warning("client.Exchange: Timeout error: ", err.Error())
			result.timeouts.Inc()
		} else {
			l.Warning("client.Exchange: ", err.Error())
		}
	} else if p.validateResponse(resp, target, result, l) {
=======
			l.Error("client.Exchange: Timeout error: ", err.Error())
			result.timeouts.Inc()
		} else {
			l.Error("client.Exchange: ", err.Error())
		}
	} else if p.validateResponse(resp, result, l) {
>>>>>>> f387ed33
		result.success.Inc()
		result.latency.AddFloat64(latency.Seconds() / p.opts.LatencyUnit.Seconds())
	}
}

func (p *Probe) runProbe(ctx context.Context, runReq *sched.RunProbeForTargetRequest) {
	if runReq.Result == nil {
		runReq.Result = p.newResult()
	}
	target, result := runReq.Target, runReq.Result.(*probeRunResult)

	port := defaultPort
	if target.Port != 0 {
		port = target.Port
	}
	result.total.IncBy(int64(p.c.GetRequestsPerProbe()))

	ipLabel := ""
	fullTarget := net.JoinHostPort(target.Name, strconv.Itoa(port))

	resolveFirst := false
	if p.c.ResolveFirst != nil {
		resolveFirst = p.c.GetResolveFirst()
	} else {
		resolveFirst = target.IP != nil
	}
	if resolveFirst {
		ip, err := target.Resolve(p.opts.IPVersion, p.opts.Targets)
		if err != nil {
			p.l.Warningf("Target(%s): Resolve error: %v", target.Name, err)
			return
		}
		ipLabel = ip.String()
		fullTarget = net.JoinHostPort(ip.String(), strconv.Itoa(port))
	}

	for _, al := range p.opts.AdditionalLabels {
		al.UpdateForTarget(target, ipLabel, port)
	}

	if p.c.GetRequestsPerProbe() == 1 {
		p.doDNSRequest(ctx, fullTarget, result, nil)
		return
	}

	// For multiple requests per probe, we launch a separate goroutine for each
	// DNS request. We use a mutex to protect access to per-target result object
	// in doDNSRequest. Note that result object is not accessed concurrently
	// anywhere else -- export of metrics happens when probe is not running.
	var resultMu sync.Mutex
	var wg sync.WaitGroup
	for i := 0; i < int(p.c.GetRequestsPerProbe()); i++ {
		wg.Add(1)
		go func(reqNum int, result *probeRunResult) {
			defer wg.Done()

			time.Sleep(time.Duration(reqNum*int(p.c.GetRequestsIntervalMsec())) * time.Millisecond)
			p.doDNSRequest(ctx, fullTarget, result, &resultMu)
		}(i, result)
	}
	p.l.Debug("Waiting for DNS requests to finish")
	wg.Wait()
}

// Start starts and runs the probe indefinitely.
func (p *Probe) Start(ctx context.Context, dataChan chan *metrics.EventMetrics) {
	s := &sched.Scheduler{
		ProbeName:         p.name,
		DataChan:          dataChan,
		Opts:              p.opts,
		RunProbeForTarget: p.runProbe,
	}
	s.UpdateTargetsAndStartProbes(ctx)
}<|MERGE_RESOLUTION|>--- conflicted
+++ resolved
@@ -209,15 +209,9 @@
 // validateResponse checks status code and answer section for correctness and
 // returns true if the response is valid. In case of validation failures, it
 // also updates the result structure.
-<<<<<<< HEAD
-func (p *Probe) validateResponse(resp *dns.Msg, target string, result *probeRunResult, l *logger.Logger) bool {
-	if resp == nil || resp.Rcode != dns.RcodeSuccess {
-		l.Warning("error in response %v", resp.String())
-=======
 func (p *Probe) validateResponse(resp *dns.Msg, result *probeRunResult, l *logger.Logger) bool {
 	if resp == nil || resp.Rcode != dns.RcodeSuccess {
 		l.Error("error in response %v", resp.String())
->>>>>>> f387ed33
 		return false
 	}
 
@@ -225,11 +219,7 @@
 	// TODO: Move this logic to validators.
 	minAnswers := p.c.GetMinAnswers()
 	if minAnswers > 0 && uint32(len(resp.Answer)) < minAnswers {
-<<<<<<< HEAD
-		l.Warningf("too few answers - got %d want %d.\n\tAnswerBlock: %v", len(resp.Answer), minAnswers, resp.Answer)
-=======
 		l.Errorf("too few answers - got %d want %d.\n\tAnswerBlock: %v", len(resp.Answer), minAnswers, resp.Answer)
->>>>>>> f387ed33
 		return false
 	}
 
@@ -269,21 +259,12 @@
 
 	if err != nil {
 		if isClientTimeout(err) {
-<<<<<<< HEAD
-			l.Warning("client.Exchange: Timeout error: ", err.Error())
-			result.timeouts.Inc()
-		} else {
-			l.Warning("client.Exchange: ", err.Error())
-		}
-	} else if p.validateResponse(resp, target, result, l) {
-=======
 			l.Error("client.Exchange: Timeout error: ", err.Error())
 			result.timeouts.Inc()
 		} else {
 			l.Error("client.Exchange: ", err.Error())
 		}
 	} else if p.validateResponse(resp, result, l) {
->>>>>>> f387ed33
 		result.success.Inc()
 		result.latency.AddFloat64(latency.Seconds() / p.opts.LatencyUnit.Seconds())
 	}
