// Copyright 2017-2025 The Cloudprober Authors.
//
// Licensed under the Apache License, Version 2.0 (the "License");
// you may not use this file except in compliance with the License.
// You may obtain a copy of the License at
//
//      http://www.apache.org/licenses/LICENSE-2.0
//
// Unless required by applicable law or agreed to in writing, software
// distributed under the License is distributed on an "AS IS" BASIS,
// WITHOUT WARRANTIES OR CONDITIONS OF ANY KIND, either express or implied.
// See the License for the specific language governing permissions and
// limitations under the License.

// Package logger provides a logger that logs to Google Cloud Logging. It's a thin wrapper around
// golang/cloud/logging package.
package logger

import (
	"bytes"
	"context"
	"fmt"
	"io"
	"log/slog"
	"net/url"
	"os"
	"regexp"
	"runtime"
	"slices"
	"strings"
	"time"

	"flag"

	"cloud.google.com/go/compute/metadata"
	"cloud.google.com/go/logging"
	md "github.com/cloudprober/cloudprober/common/metadata"
	"golang.org/x/oauth2/google"
	"google.golang.org/api/option"
)

var (
	logFmt = flag.String("logfmt", "text", "Log format. Valid values: text, json")
	_      = flag.Bool("logtostderr", true, "(deprecated) this option doesn't do anything anymore. All logs to stderr by default.")

	minLogLevel  = flag.String("min_log_level", "INFO", "Minimum log level to log. Valid values: DEBUG, INFO, WARNING, ERROR, CRITICAL")
	debugLog     = flag.Bool("debug_log", false, "Whether to output debug logs or not. Deprecated: use --min_log_level=DEBUG instead.")
	debugLogList = flag.String("debug_logname_regex", "", "Enable debug logs for only for log names that match this regex (e.g. --debug_logname_regex=.*probe1.*")

	// Enable/Disable cloud logging
	disableCloudLogging = flag.Bool("disable_cloud_logging", false, "Disable cloud logging.")

	// Override the GCP cloud logging endpoint.
	gcpLoggingEndpoint = flag.String("gcp_logging_endpoint", "", "GCP logging endpoint")

	// GCPUniverseDomain overrides the GCP universe domain.
	GCPUniverseDomain = flag.String("gcp_universe_domain", "", "GCP universe domain")

	// LogPrefixEnvVar environment variable is used to determine the stackdriver
	// log name prefix. Default prefix is "cloudprober".
	LogPrefixEnvVar = "CLOUDPROBER_LOG_PREFIX"
)

// EnvVars defines environment variables that can be used to modify the logging
// behavior.
var EnvVars = struct {
	DisableCloudLogging, DebugLog, GCPLoggingEndpoint, GCPUniverseDomain string
}{
	"CLOUDPROBER_DISABLE_CLOUD_LOGGING",
	"CLOUDPROBER_DEBUG_LOG",
	"CLOUDPROBER_GCP_LOGGING_ENDPOINT",
	"CLOUDPROBER_GCP_UNIVERSE_DOMAIN",
}

func isEnvSet(key string) bool {
	v, ok := os.LookupEnv(key)
	if ok && strings.ToUpper(v) != "NO" && strings.ToUpper(v) != "FALSE" && v != "" {
		return true
	}
	return false
}

const (
	// Default "system" label and stackdriver log name prefix.
	defaultSystemName = "cloudprober"

	criticalLevel = slog.Level(12)
)

const (
	// Regular Expression for all characters that are illegal for log names
	//	Ref: https://cloud.google.com/logging/docs/api/ref_v2beta1/rest/v2beta1/LogEntry
	disapprovedRegExp = "[^A-Za-z0-9_/.-]"

	// MaxLogEntrySize Max size of each log entry (100 KB). We truncate logs if
	// they are bigger than this size.
	MaxLogEntrySize = 102400
)

// basePath is the root location of the cloudprober source code at the build
// time, e.g. /Users/manugarg/code/cloudprober. We trim this path from the
// logged source file names. We set this in the init() function.
var basePath string

// We trim this path from the logged source function name.
const basePackage = "github.com/cloudprober/cloudprober/"

var defaultWritter = io.Writer(os.Stderr)

func replaceAttrs(_ []string, a slog.Attr) slog.Attr {
	if a.Key == slog.SourceKey {
		source := a.Value.Any().(*slog.Source)
		source.File = strings.TrimPrefix(source.File, basePath)
		source.Function = strings.TrimPrefix(source.Function, basePackage)
	}
	return a
}

func parseMinLogLevel() slog.Level {
	switch strings.ToUpper(*minLogLevel) {
	case "DEBUG":
		return slog.LevelDebug
	case "INFO":
		return slog.LevelInfo
	case "WARN", "WARNING":
		return slog.LevelWarn
	case "ERROR":
		return slog.LevelError
	case "CRITICAL":
		return criticalLevel
	}
	panic("invalid log level: " + *minLogLevel)
}

func slogHandler(w io.Writer) slog.Handler {
	if w == nil {
		w = defaultWritter
	}
	opts := &slog.HandlerOptions{
		AddSource:   true,
		ReplaceAttr: replaceAttrs,
	}

	switch *logFmt {
	case "json":
		return slog.NewJSONHandler(w, opts)
	case "text":
		return slog.NewTextHandler(w, opts)
	}
	panic("invalid log format: " + *logFmt)
}

func enableDebugLog(debugLog bool, debugLogRe string, attrs ...slog.Attr) bool {
	if !debugLog && !isEnvSet(EnvVars.DebugLog) && debugLogRe == "" {
		return false
	}

	if (debugLog || isEnvSet(EnvVars.DebugLog)) && debugLogRe == "" {
		// Enable for all logs, regardless of log names.
		return true
	}

	r, err := regexp.Compile(debugLogRe)
	if err != nil {
		panic(fmt.Sprintf("error while parsing log name regex (%s): %v", debugLogRe, err))
	}

	for _, attr := range attrs {
		if r.MatchString(attr.Key + "=" + attr.Value.String()) {
			return true
		}
	}

	return false
}

// Logger implements a logger that logs messages to Google Cloud Logging. It
// provides a suite of methods where each method corresponds to a specific
// logging.Level, e.g. Error(paylod interface{}). Each method takes a payload
// that has to either be a JSON-encodable object, a string or a []byte slice
// (all other types of payload will result in error).
//
// It falls back to logging through the traditional logger if:
//
//   - Not running on GCE,
//   - Logging client is uninitialized (e.g. for testing),
//   - Logging to cloud fails for some reason.
//
// Logger{} is a valid object that will log through the traditional logger.
//
// labels is a map which is present in every log entry and all custom
// metadata about the log entries can be inserted into this map.
// For example probe id can be inserted into this map.
type Logger struct {
	shandler            slog.Handler
	gcpLogc             *logging.Client
	gcpLogger           *logging.Logger
	minLogLevel         slog.Level
	disableCloudLogging bool
	gcpLoggingEndpoint  string
	attrs               []slog.Attr
	systemAttr          string
	writer              io.Writer
}

// Option can be used for adding additional metadata information in logger.
type Option func(*Logger)

// NewWithAttrs is a shortcut to create a new logger with a set of attributes.
func NewWithAttrs(attrs ...slog.Attr) *Logger {
	return New(WithAttr(attrs...))
}

// New returns a new cloudprober Logger.
func New(opts ...Option) *Logger {
	return newLogger(opts...)
}

// NewLegacy returns a new cloudprober Logger.
// Deprecated: Use New or NewWithAttrs instead.
func NewLegacy(ctx context.Context, logName string, opts ...Option) (*Logger, error) {
	return newLogger(append(opts, WithAttr(slog.String("name", logName)))...), nil
}

func newLogger(opts ...Option) *Logger {
	l := &Logger{
		disableCloudLogging: *disableCloudLogging,
		gcpLoggingEndpoint:  *gcpLoggingEndpoint,
		systemAttr:          defaultSystemName,
		minLogLevel:         parseMinLogLevel(),
	}

	if l.gcpLoggingEndpoint == "" && isEnvSet(EnvVars.GCPLoggingEndpoint) {
		l.gcpLoggingEndpoint = os.Getenv(EnvVars.GCPLoggingEndpoint)
	}

	for _, opt := range opts {
		opt(l)
	}

	l.attrs = append([]slog.Attr{slog.String("system", l.systemAttr)}, l.attrs...)

	// Initialize the traditional logger.
	l.shandler = slogHandler(l.writer).WithAttrs(l.attrs)

	if enableDebugLog(*debugLog, *debugLogList, l.attrs...) {
		l.minLogLevel = slog.LevelDebug
	}

	if metadata.OnGCE() && !l.disableCloudLogging && !isEnvSet(EnvVars.DisableCloudLogging) {
		l.EnableStackdriverLogging()
	}
	return l
}

// WithAttr option can be used to add a set of labels to all logs, e.g.
// logger.New(ctx, logName, logger.WithAttr(myLabels))
func WithAttr(attrs ...slog.Attr) Option {
	return func(l *Logger) {
		for _, attr := range attrs {
			if attr.Key == "system" {
				l.systemAttr = attr.Value.String()
				continue
			}
			l.attrs = append(l.attrs, attr)
		}
	}
}

func WithWriter(w io.Writer) Option {
	return func(l *Logger) {
		l.writer = w
	}
}

func verifySDLogName(logName string) (string, error) {
	// Check for illegal characters in the log name
	if match, err := regexp.Match(disapprovedRegExp, []byte(logName)); err != nil || match {
		if err != nil {
			return "", fmt.Errorf("unable to parse logName (%s): %v", logName, err)
		}
		return "", fmt.Errorf("logName (%s) contains an invalid character, valid characters are [A-Za-z0-9_/.-]", logName)
	}

	// Any forward slashes need to be URL encoded, so we query escape to replace them
	return url.QueryEscape(logName), nil
}

func (l *Logger) sdLogName() (string, error) {
	prefix := l.systemAttr
	envLogPrefix := os.Getenv(LogPrefixEnvVar)
	if os.Getenv(LogPrefixEnvVar) != "" {
		prefix = envLogPrefix
	}

	for _, attr := range l.attrs {
		if attr.Key == "name" {
			return verifySDLogName(attr.Value.String())
		}

		if slices.Contains([]string{"component", "probe", "surfacer"}, attr.Key) {
			return verifySDLogName(prefix + "." + attr.Value.String())
		}
	}

	return verifySDLogName(prefix)
}

// EnableStackdriverLogging enables logging to stackdriver.
func (l *Logger) EnableStackdriverLogging() {
	disableCloudLoggingMsg := "Set flag --disable_cloud_logging to explicitly disable cloud logging."
	logName, err := l.sdLogName()
	if err != nil {
		l.Warningf("Error getting log name for google cloud logging: %v, will skip. %s", err, disableCloudLoggingMsg)
		return
	}

	projectID, err := metadata.ProjectID()
	if err != nil {
		l.Warningf("Error getting project id for google cloud logging: %v, will skip. %s", err, disableCloudLoggingMsg)
		return
	}

	// Create Client options for logging client
	o := []option.ClientOption{option.WithTokenSource(google.ComputeTokenSource(""))}
	if l.gcpLoggingEndpoint != "" {
		l.Infof("Setting logging endpoint to %s", l.gcpLoggingEndpoint)
		o = append(o, option.WithEndpoint(l.gcpLoggingEndpoint))
		if *GCPUniverseDomain != "" {
			o = append(o, option.WithUniverseDomain(*GCPUniverseDomain))
		}
	}

	l.gcpLogc, err = logging.NewClient(context.Background(), projectID, o...)
	if err != nil {
		l.Warningf("Error creating client for google cloud logging: %v, will skip. %s", err, disableCloudLoggingMsg)
		return
	}

	commonLabels := make(map[string]string)
	// Add instance_name to common labels if available.
	if !md.IsKubernetes() && !md.IsCloudRunJob() && !md.IsCloudRunService() {
		instanceName, err := metadata.InstanceName()
		if err != nil {
			l.Infof("Error getting instance name on GCE: %v", err)
		} else {
			commonLabels["instance_name"] = instanceName
		}
	}

	loggerOpts := []logging.LoggerOption{
		// Encourage batching of write requests.
		// Flush logs to remote logging after 1000 entries (default is 10).
		logging.EntryCountThreshold(1000),
		// Maximum amount of time that an item should remain buffered in memory
		// before being flushed to the logging service. Default is 1 second.
		// We want flushing to be mostly driven by the buffer size (configured
		// above), rather than time.
		logging.DelayThreshold(10 * time.Second),
		// Common labels that will be present in all log entries.
		logging.CommonLabels(commonLabels),
	}

	l.gcpLogger = l.gcpLogc.Logger(logName, loggerOpts...)
}

func (l *Logger) gcpLogEntry(r *slog.Record) logging.Entry {
	// Let's print the log message.
	var buf bytes.Buffer
	slogHandler(&buf).Handle(context.Background(), *r)

	return logging.Entry{
		Severity: map[slog.Level]logging.Severity{
			slog.LevelDebug: logging.Debug,
			slog.LevelInfo:  logging.Info,
			slog.LevelWarn:  logging.Warning,
			slog.LevelError: logging.Error,
			criticalLevel:   logging.Critical,
		}[r.Level],
		Payload: buf.String(),
	}
}

func (l *Logger) skipLog(level slog.Level) bool {
	if l != nil {
		return l.minLogLevel > level
	}
	return parseMinLogLevel() > level
}

// logAttrs logs the message to stderr with the given attributes. If
// running on GCE, logs are also sent to GCE or cloud logging.
func (l *Logger) logAttrs(level slog.Level, depth int, msg string, attrs ...slog.Attr) {
	// Debug logs' skip behavior is handled outside of this function so don't
	// decide on them here.
	if level != slog.LevelDebug && l.skipLog(level) {
		return
	}

	depth++

	if len(msg) > MaxLogEntrySize {
		truncateMsg := "... (truncated)"
		truncateMsgLen := len(truncateMsg)
		msg = msg[:MaxLogEntrySize-truncateMsgLen] + truncateMsg
	}

	var pcs [1]uintptr
	runtime.Callers(depth, pcs[:])
	r := slog.NewRecord(time.Now(), level, msg, pcs[0])
	r.AddAttrs(attrs...)

	if l != nil && l.shandler != nil {
		l.shandler.Handle(context.Background(), r)
	} else {
		slogHandler(nil).Handle(context.Background(), r)
	}

	if l != nil && l.gcpLogger != nil {
		l.gcpLogger.Log(l.gcpLogEntry(&r))
	}

	if level == criticalLevel {
		if l != nil && l.gcpLogc != nil {
			l.gcpLogc.Close()
		}
		os.Exit(1)
	}
}

func (l *Logger) logDebug() bool {
	if l != nil {
		return l.minLogLevel == slog.LevelDebug
	}
	return enableDebugLog(*debugLog, *debugLogList) || parseMinLogLevel() == slog.LevelDebug
}

// Debug logs messages with logging level set to "Debug".
func (l *Logger) Debug(payload ...string) {
	if l.logDebug() {
		l.logAttrs(slog.LevelDebug, 2, strings.Join(payload, ""))
	}
}

// DebugAttrs logs messages with logging level set to "Debug".
func (l *Logger) DebugAttrs(msg string, attrs ...slog.Attr) {
	if l.logDebug() {
		l.logAttrs(slog.LevelDebug, 2, msg, attrs...)
	}
}

// Info logs messages with logging level set to "Info".
func (l *Logger) Info(payload ...string) {
	l.logAttrs(slog.LevelInfo, 2, strings.Join(payload, ""))
}

// InfoAttrs logs messages with logging level set to "Info".
func (l *Logger) InfoAttrs(msg string, attrs ...slog.Attr) {
	l.logAttrs(slog.LevelInfo, 2, msg, attrs...)
}

// Warning logs messages with logging level set to "Warning".
func (l *Logger) Warning(payload ...string) {
	l.logAttrs(slog.LevelWarn, 2, strings.Join(payload, ""))
}

// WarningAttrs logs messages with logging level set to "Warning".
func (l *Logger) WarningAttrs(msg string, attrs ...slog.Attr) {
	l.logAttrs(slog.LevelWarn, 2, msg, attrs...)
}

// Error logs messages with logging level set to "Error".
func (l *Logger) Error(payload ...string) {
	l.logAttrs(slog.LevelError, 2, strings.Join(payload, ""))
}

// ErrorAttrs logs messages with logging level set to "Warning".
func (l *Logger) ErrorAttrs(msg string, attrs ...slog.Attr) {
	l.logAttrs(slog.LevelError, 2, msg, attrs...)
}

// Critical logs messages with logging level set to "Critical" and
// exits the process with error status. The buffer is flushed before exiting.
func (l *Logger) Critical(payload ...string) {
	l.logAttrs(criticalLevel, 2, strings.Join(payload, ""))
}

// CriticalAttrs logs messages with logging level set to "Critical" and
// exits the process with error status. The buffer is flushed before exiting.
func (l *Logger) CriticalAttrs(msg string, attrs ...slog.Attr) {
	l.logAttrs(criticalLevel, 2, msg, attrs...)
}

// Debugf logs formatted text messages with logging level "Debug".
func (l *Logger) Debugf(format string, args ...interface{}) {
	if l.logDebug() {
		l.logAttrs(slog.LevelDebug, 2, fmt.Sprintf(format, args...))
	}
}

// Infof logs formatted text messages with logging level "Info".
func (l *Logger) Infof(format string, args ...interface{}) {
	l.logAttrs(slog.LevelInfo, 2, fmt.Sprintf(format, args...))
}

// Warningf logs formatted text messages with logging level "Warning".
func (l *Logger) Warningf(format string, args ...interface{}) {
	l.logAttrs(slog.LevelWarn, 2, fmt.Sprintf(format, args...))
}

// Errorf logs formatted text messages with logging level "Error".
func (l *Logger) Errorf(format string, args ...interface{}) {
	l.logAttrs(slog.LevelError, 2, fmt.Sprintf(format, args...))
}

// Criticalf logs formatted text messages with logging level "Critical" and
// exits the process with error status. The buffer is flushed before exiting.
func (l *Logger) Criticalf(format string, args ...interface{}) {
	l.logAttrs(criticalLevel, 2, fmt.Sprintf(format, args...))
}

// init initializes basePath. We generally avoid init() but initializing
// basePath here, instead of newLogger, makes sense as we support 'nil' logger
// as well and newLogger will not be called in that case.
func init() {
<<<<<<< HEAD
	if envVarSet(EnvVars.DisableCloudLogging) {
		*disableCloudLogging = true
	}

	if envVarSet(EnvVars.DebugLog) {
		*debugLog = true
	}

	if envVarSet(EnvVars.GCPLoggingEndpoint) {
		*gcpLoggingEndpoint = os.Getenv(EnvVars.GCPLoggingEndpoint)
	}

	if envVarSet(EnvVars.GCPUniverseDomain) {
		*GCPUniverseDomain = os.Getenv(EnvVars.GCPUniverseDomain)
	}

	// Determine the base path for the cloudprober source code.
=======
>>>>>>> 097df4b8
	var pcs [1]uintptr
	runtime.Callers(1, pcs[:])
	frame, _ := runtime.CallersFrames(pcs[:]).Next()
	basePath = strings.TrimSuffix(frame.File, "logger/logger.go")
}<|MERGE_RESOLUTION|>--- conflicted
+++ resolved
@@ -69,7 +69,6 @@
 	"CLOUDPROBER_DISABLE_CLOUD_LOGGING",
 	"CLOUDPROBER_DEBUG_LOG",
 	"CLOUDPROBER_GCP_LOGGING_ENDPOINT",
-	"CLOUDPROBER_GCP_UNIVERSE_DOMAIN",
 }
 
 func isEnvSet(key string) bool {
@@ -523,26 +522,6 @@
 // basePath here, instead of newLogger, makes sense as we support 'nil' logger
 // as well and newLogger will not be called in that case.
 func init() {
-<<<<<<< HEAD
-	if envVarSet(EnvVars.DisableCloudLogging) {
-		*disableCloudLogging = true
-	}
-
-	if envVarSet(EnvVars.DebugLog) {
-		*debugLog = true
-	}
-
-	if envVarSet(EnvVars.GCPLoggingEndpoint) {
-		*gcpLoggingEndpoint = os.Getenv(EnvVars.GCPLoggingEndpoint)
-	}
-
-	if envVarSet(EnvVars.GCPUniverseDomain) {
-		*GCPUniverseDomain = os.Getenv(EnvVars.GCPUniverseDomain)
-	}
-
-	// Determine the base path for the cloudprober source code.
-=======
->>>>>>> 097df4b8
 	var pcs [1]uintptr
 	runtime.Callers(1, pcs[:])
 	frame, _ := runtime.CallersFrames(pcs[:]).Next()
